--- conflicted
+++ resolved
@@ -130,13 +130,9 @@
 
                 true
             }
-<<<<<<< HEAD
             Err(error) => {
                 self.send_response::<()>(&request, Err(DebuggerError::Other(anyhow!("{}", error))))
             }
-=======
-            Err(error) => self.send_response::<()>(request, Err(error)),
->>>>>>> f6844b6b
         }
 
         //TODO: This is from original probe_rs_cli 'halt' function ... disasm code at memory location
